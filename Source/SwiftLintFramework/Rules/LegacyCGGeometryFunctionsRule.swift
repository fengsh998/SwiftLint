//
//  LegacyCGGeometryFunctionsRule.swift
//  SwiftLint
//
//  Created by Blaise Sarr on 31/03/16.
//  Copyright © 2016 Realm. All rights reserved.
//

import SourceKittenFramework
import Foundation

public struct LegacyCGGeometryFunctionsRule: CorrectableRule, ConfigurationProviderRule {
    public var configuration = SeverityConfiguration(.Warning)

    public init() {}

    public static let description = RuleDescription(
        identifier: "legacy_cggeometry_functions",
        name: "Legacy CGGeometry Functions",
        description: "Struct extension properties and methods are preferred over legacy functions",
        nonTriggeringExamples: [
            "rect.width",
            "rect.height",
            "rect.minX",
            "rect.midX",
            "rect.maxX",
            "rect.minY",
            "rect.midY",
            "rect.maxY",
            "rect.isNull",
            "rect.isEmpty",
            "rect.isInfinite",
            "rect.standardized",
            "rect.integral",
            "rect.insetBy(dx: 5.0, dy: -7.0)",
            "rect.offsetBy(dx: 5.0, dy: -7.0)",
            "rect1.union(rect2)",
            "rect1.intersect(rect2)",
            // "rect.divide(atDistance: 10.2, fromEdge: edge)", No correction available for divide
            "rect1.contains(rect2)",
            "rect.contains(point)",
            "rect1.intersects(rect2)",
        ],
        triggeringExamples: [
            "↓CGRectGetWidth(rect)",
            "↓CGRectGetHeight(rect)",
            "↓CGRectGetMinX(rect)",
            "↓CGRectGetMidX(rect)",
            "↓CGRectGetMaxX(rect)",
            "↓CGRectGetMinY(rect)",
            "↓CGRectGetMidY(rect)",
            "↓CGRectGetMaxY(rect)",
            "↓CGRectIsNull(rect)",
            "↓CGRectIsEmpty(rect)",
            "↓CGRectIsInfinite(rect)",
            "↓CGRectStandardize(rect)",
            "↓CGRectIntegral(rect)",
            "↓CGRectInset(rect, 10, 5)",
            "↓CGRectOffset(rect, -2, 8.3)",
            "↓CGRectUnion(rect1, rect2)",
            "↓CGRectIntersection(rect1, rect2)",
            "↓CGRectContainsRect(rect1, rect2)",
            "↓CGRectContainsPoint(rect, point)",
            "↓CGRectIntersectsRect(rect1, rect2)"
        ],
        corrections: [
            "↓CGRectGetWidth( rect  )\n": "rect.width\n",
            "↓CGRectGetHeight(rect )\n": "rect.height\n",
            "↓CGRectGetMinX( rect)\n": "rect.minX\n",
            "↓CGRectGetMidX(  rect)\n": "rect.midX\n",
            "↓CGRectGetMaxX( rect)\n": "rect.maxX\n",
            "↓CGRectGetMinY(rect   )\n": "rect.minY\n",
            "↓CGRectGetMidY(rect )\n": "rect.midY\n",
            "↓CGRectGetMaxY( rect     )\n": "rect.maxY\n",
            "↓CGRectIsNull(  rect    )\n": "rect.isNull\n",
            "↓CGRectIsEmpty( rect )\n": "rect.isEmpty\n",
            "↓CGRectIsInfinite( rect )\n": "rect.isInfinite\n",
            "↓CGRectStandardize( rect)\n": "rect.standardized\n",
            "↓CGRectIntegral(rect )\n": "rect.integral\n",
            "↓CGRectInset(rect, 5.0, -7.0)\n": "rect.insetBy(dx: 5.0, dy: -7.0)\n",
            "↓CGRectOffset(rect, -2, 8.3)\n": "rect.offsetBy(dx: -2, dy: 8.3)\n",
            "↓CGRectUnion(rect1, rect2)\n": "rect1.union(rect2)\n",
            "↓CGRectIntersection( rect1 ,rect2)\n": "rect1.intersect(rect2)\n",
            "↓CGRectContainsRect( rect1,rect2     )\n": "rect1.contains(rect2)\n",
            "↓CGRectContainsPoint(rect  ,point)\n": "rect.contains(point)\n",
            "↓CGRectIntersectsRect(  rect1,rect2 )\n": "rect1.intersects(rect2)\n",
            "↓CGRectIntersectsRect(rect1, rect2 )\n↓CGRectGetWidth(rect  )\n":
            "rect1.intersects(rect2)\nrect.width\n"
        ]
    )

    public func validateFile(_ file: File) -> [StyleViolation] {
        let functions = ["CGRectGetWidth", "CGRectGetHeight", "CGRectGetMinX", "CGRectGetMidX",
                         "CGRectGetMaxX", "CGRectGetMinY", "CGRectGetMidY", "CGRectGetMaxY",
                         "CGRectIsNull", "CGRectIsEmpty", "CGRectIsInfinite", "CGRectStandardize",
                         "CGRectIntegral", "CGRectInset", "CGRectOffset", "CGRectUnion",
                         "CGRectIntersection", "CGRectContainsRect", "CGRectContainsPoint",
                         "CGRectIntersectsRect"]

        let pattern = "\\b(" + functions.joined(separator: "|") + ")\\b"

        return file.matchPattern(pattern, withSyntaxKinds: [.identifier]).map {
            StyleViolation(ruleDescription: type(of: self).description,
                severity: configuration.severity,
                location: Location(file: file, characterOffset: $0.location))
        }
    }
<<<<<<< HEAD
// swiftlint:disable function_body_length
    public func correctFile(_ file: File) -> [Correction] {
=======

    // swiftlint:disable function_body_length
    public func correctFile(file: File) -> [Correction] {
>>>>>>> 4072ca29
        let varName = RegexHelpers.varNameGroup
        let twoVars = RegexHelpers.twoVars
        let twoVariableOrNumber = RegexHelpers.twoVariableOrNumber

        let patterns = [
            "CGRectGetWidth\\(\(varName)\\)": "$1.width",
            "CGRectGetHeight\\(\(varName)\\)": "$1.height",
            "CGRectGetMinX\\(\(varName)\\)": "$1.minX",
            "CGRectGetMidX\\(\(varName)\\)": "$1.midX",
            "CGRectGetMaxX\\(\(varName)\\)": "$1.maxX",
            "CGRectGetMinY\\(\(varName)\\)": "$1.minY",
            "CGRectGetMidY\\(\(varName)\\)": "$1.midY",
            "CGRectGetMaxY\\(\(varName)\\)": "$1.maxY",
            "CGRectIsNull\\(\(varName)\\)": "$1.isNull",
            "CGRectIsEmpty\\(\(varName)\\)": "$1.isEmpty",
            "CGRectIsInfinite\\(\(varName)\\)": "$1.isInfinite",
            "CGRectStandardize\\(\(varName)\\)": "$1.standardized",
            "CGRectIntegral\\(\(varName)\\)": "$1.integral",
            "CGRectInset\\(\(varName),\(twoVariableOrNumber)\\)": "$1.insetBy(dx: $2, dy: $3)",
            "CGRectOffset\\(\(varName),\(twoVariableOrNumber)\\)": "$1.offsetBy(dx: $2, dy: $3)",
            "CGRectUnion\\(\(twoVars)\\)": "$1.union($2)",
            "CGRectIntersection\\(\(twoVars)\\)": "$1.intersect($2)",
            "CGRectContainsRect\\(\(twoVars)\\)": "$1.contains($2)",
            "CGRectContainsPoint\\(\(twoVars)\\)": "$1.contains($2)",
            "CGRectIntersectsRect\\(\(twoVars)\\)": "$1.intersects($2)"
        ]

        let description = type(of: self).description
        var corrections = [Correction]()
        var contents = file.contents

        let matches = patterns.map({ pattern, template in
            file.matchPattern(pattern)
                .filter { !file.ruleEnabledViolatingRanges([$0.0], forRule: self).isEmpty }
                .filter { $0.1.first == .identifier }
                .map { ($0.0, pattern, template) }
        }).joined().sorted { $0.0.location > $1.0.location } // reversed

        if matches.isEmpty { return [] }

        for (range, pattern, template) in matches {
            contents = regex(pattern).stringByReplacingMatches(in: contents, options: [],
                                                                       range: range,
                                                                       withTemplate: template)
            let location = Location(file: file, characterOffset: range.location)
            corrections.append(Correction(ruleDescription: description, location: location))
        }

        file.write(contents)
        return corrections
    }
}<|MERGE_RESOLUTION|>--- conflicted
+++ resolved
@@ -105,14 +105,9 @@
                 location: Location(file: file, characterOffset: $0.location))
         }
     }
-<<<<<<< HEAD
-// swiftlint:disable function_body_length
-    public func correctFile(_ file: File) -> [Correction] {
-=======
 
     // swiftlint:disable function_body_length
-    public func correctFile(file: File) -> [Correction] {
->>>>>>> 4072ca29
+    public func correctFile(_ file: File) -> [Correction] {
         let varName = RegexHelpers.varNameGroup
         let twoVars = RegexHelpers.twoVars
         let twoVariableOrNumber = RegexHelpers.twoVariableOrNumber
